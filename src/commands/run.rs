--- conflicted
+++ resolved
@@ -374,8 +374,6 @@
         wasi_nn.add_to_linker(linker)?;
     }
 
-<<<<<<< HEAD
-=======
     #[cfg(feature = "wasi-crypto")]
     {
         let cx_crypto = WasiCryptoCtx::new();
@@ -385,9 +383,5 @@
         WasiCryptoSymmetric::new(linker.store(), cx_crypto.clone()).add_to_linker(linker)?;
     }
 
-    let wasi = wasmtime_wasi::old::snapshot_0::Wasi::new(linker.store(), mk_cx()?);
-    wasi.add_to_linker(linker)?;
-
->>>>>>> a4eaefc6
     Ok(())
 }