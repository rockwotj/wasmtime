use crate::memory::MemoryCreator;
use crate::trampoline::MemoryCreatorProxy;
use anyhow::{bail, ensure, Result};
use serde::{Deserialize, Serialize};
use std::collections::{HashMap, HashSet};
use std::fmt;
#[cfg(any(feature = "cache", feature = "cranelift", feature = "winch"))]
use std::path::Path;
use std::str::FromStr;
use std::sync::Arc;
use target_lexicon::Architecture;
use wasmparser::WasmFeatures;
#[cfg(feature = "cache")]
use wasmtime_cache::CacheConfig;
use wasmtime_environ::Tunables;
use wasmtime_jit::profiling::{self, ProfilingAgent};
use wasmtime_runtime::{InstanceAllocator, OnDemandInstanceAllocator, RuntimeMemoryCreator};

pub use wasmtime_environ::CacheStore;

/// Represents the module instance allocation strategy to use.
#[derive(Clone)]
pub enum InstanceAllocationStrategy {
    /// The on-demand instance allocation strategy.
    ///
    /// Resources related to a module instance are allocated at instantiation time and
    /// immediately deallocated when the `Store` referencing the instance is dropped.
    ///
    /// This is the default allocation strategy for Wasmtime.
    OnDemand,
    /// The pooling instance allocation strategy.
    ///
    /// A pool of resources is created in advance and module instantiation reuses resources
    /// from the pool. Resources are returned to the pool when the `Store` referencing the instance
    /// is dropped.
    #[cfg(feature = "pooling-allocator")]
    Pooling(PoolingAllocationConfig),
}

impl InstanceAllocationStrategy {
    /// The default pooling instance allocation strategy.
    #[cfg(feature = "pooling-allocator")]
    pub fn pooling() -> Self {
        Self::Pooling(Default::default())
    }
}

impl Default for InstanceAllocationStrategy {
    fn default() -> Self {
        Self::OnDemand
    }
}

#[derive(Clone)]
/// Configure the strategy used for versioning in serializing and deserializing [`crate::Module`].
pub enum ModuleVersionStrategy {
    /// Use the wasmtime crate's Cargo package version.
    WasmtimeVersion,
    /// Use a custom version string. Must be at most 255 bytes.
    Custom(String),
    /// Emit no version string in serialization, and accept all version strings in deserialization.
    None,
}

impl Default for ModuleVersionStrategy {
    fn default() -> Self {
        ModuleVersionStrategy::WasmtimeVersion
    }
}

impl std::hash::Hash for ModuleVersionStrategy {
    fn hash<H: std::hash::Hasher>(&self, hasher: &mut H) {
        match self {
            Self::WasmtimeVersion => env!("CARGO_PKG_VERSION").hash(hasher),
            Self::Custom(s) => s.hash(hasher),
            Self::None => {}
        };
    }
}

/// Global configuration options used to create an [`Engine`](crate::Engine)
/// and customize its behavior.
///
/// This structure exposed a builder-like interface and is primarily consumed by
/// [`Engine::new()`](crate::Engine::new).
///
/// The validation of `Config` is deferred until the engine is being built, thus
/// a problematic config may cause `Engine::new` to fail.
#[derive(Clone)]
pub struct Config {
    #[cfg(any(feature = "cranelift", feature = "winch"))]
    compiler_config: CompilerConfig,
    profiling_strategy: ProfilingStrategy,

    pub(crate) tunables: Tunables,
    #[cfg(feature = "cache")]
    pub(crate) cache_config: CacheConfig,
    pub(crate) mem_creator: Option<Arc<dyn RuntimeMemoryCreator>>,
    pub(crate) allocation_strategy: InstanceAllocationStrategy,
    pub(crate) max_wasm_stack: usize,
    pub(crate) features: WasmFeatures,
    pub(crate) wasm_backtrace: bool,
    pub(crate) wasm_backtrace_details_env_used: bool,
    pub(crate) native_unwind_info: Option<bool>,
    #[cfg(feature = "async")]
    pub(crate) async_stack_size: usize,
    pub(crate) async_support: bool,
    pub(crate) module_version: ModuleVersionStrategy,
    pub(crate) parallel_compilation: bool,
    pub(crate) memory_init_cow: bool,
    pub(crate) memory_guaranteed_dense_image_size: u64,
    pub(crate) force_memory_init_memfd: bool,
    pub(crate) wmemcheck: bool,
    pub(crate) coredump_on_trap: bool,
    pub(crate) macos_use_mach_ports: bool,
}

/// User-provided configuration for the compiler.
#[cfg(any(feature = "cranelift", feature = "winch"))]
#[derive(Debug, Clone)]
struct CompilerConfig {
    strategy: Strategy,
    target: Option<target_lexicon::Triple>,
    settings: HashMap<String, String>,
    flags: HashSet<String>,
    #[cfg(any(feature = "cranelift", feature = "winch"))]
    cache_store: Option<Arc<dyn CacheStore>>,
    clif_dir: Option<std::path::PathBuf>,
    wmemcheck: bool,
}

#[cfg(any(feature = "cranelift", feature = "winch"))]
impl CompilerConfig {
    fn new(strategy: Strategy) -> Self {
        Self {
            strategy,
            target: None,
            settings: HashMap::new(),
            flags: HashSet::new(),
            cache_store: None,
            clif_dir: None,
            wmemcheck: false,
        }
    }

    /// Ensures that the key is not set or equals to the given value.
    /// If the key is not set, it will be set to the given value.
    ///
    /// # Returns
    ///
    /// Returns true if successfully set or already had the given setting
    /// value, or false if the setting was explicitly set to something
    /// else previously.
    fn ensure_setting_unset_or_given(&mut self, k: &str, v: &str) -> bool {
        if let Some(value) = self.settings.get(k) {
            if value != v {
                return false;
            }
        } else {
            self.settings.insert(k.to_string(), v.to_string());
        }
        true
    }
}

#[cfg(any(feature = "cranelift", feature = "winch"))]
impl Default for CompilerConfig {
    fn default() -> Self {
        Self::new(Strategy::Auto)
    }
}

impl Config {
    /// Creates a new configuration object with the default configuration
    /// specified.
    pub fn new() -> Self {
        let mut ret = Self {
            tunables: Tunables::default(),
            #[cfg(any(feature = "cranelift", feature = "winch"))]
            compiler_config: CompilerConfig::default(),
            #[cfg(feature = "cache")]
            cache_config: CacheConfig::new_cache_disabled(),
            profiling_strategy: ProfilingStrategy::None,
            mem_creator: None,
            allocation_strategy: InstanceAllocationStrategy::OnDemand,
            // 512k of stack -- note that this is chosen currently to not be too
            // big, not be too small, and be a good default for most platforms.
            // One platform of particular note is Windows where the stack size
            // of the main thread seems to, by default, be smaller than that of
            // Linux and macOS. This 512k value at least lets our current test
            // suite pass on the main thread of Windows (using `--test-threads
            // 1` forces this), or at least it passed when this change was
            // committed.
            max_wasm_stack: 512 * 1024,
            wasm_backtrace: true,
            wasm_backtrace_details_env_used: false,
            native_unwind_info: None,
            features: WasmFeatures::default(),
            #[cfg(feature = "async")]
            async_stack_size: 2 << 20,
            async_support: false,
            module_version: ModuleVersionStrategy::default(),
            parallel_compilation: !cfg!(miri),
            memory_init_cow: true,
            memory_guaranteed_dense_image_size: 16 << 20,
            force_memory_init_memfd: false,
            wmemcheck: false,
            coredump_on_trap: false,
            macos_use_mach_ports: true,
        };
        #[cfg(any(feature = "cranelift", feature = "winch"))]
        {
            ret.cranelift_debug_verifier(false);
            ret.cranelift_opt_level(OptLevel::Speed);
        }

        ret.wasm_reference_types(true);
        ret.wasm_multi_value(true);
        ret.wasm_bulk_memory(true);
        ret.wasm_simd(true);
        ret.wasm_backtrace_details(WasmBacktraceDetails::Environment);

        // This is on-by-default in `wasmparser` since it's a stage 4+ proposal
        // but it's not implemented in Wasmtime yet so disable it.
        ret.features.tail_call = false;

        ret
    }

    /// Sets the target triple for the [`Config`].
    ///
    /// By default, the host target triple is used for the [`Config`].
    ///
    /// This method can be used to change the target triple.
    ///
    /// Cranelift flags will not be inferred for the given target and any
    /// existing target-specific Cranelift flags will be cleared.
    ///
    /// # Errors
    ///
    /// This method will error if the given target triple is not supported.
    #[cfg(any(feature = "cranelift", feature = "winch"))]
    #[cfg_attr(nightlydoc, doc(cfg(any(feature = "cranelift", feature = "winch"))))]
    pub fn target(&mut self, target: &str) -> Result<&mut Self> {
        self.compiler_config.target =
            Some(target_lexicon::Triple::from_str(target).map_err(|e| anyhow::anyhow!(e))?);

        Ok(self)
    }

    /// Enables the incremental compilation cache in Cranelift, using the provided `CacheStore`
    /// backend for storage.
    #[cfg(all(feature = "incremental-cache", feature = "cranelift"))]
    pub fn enable_incremental_compilation(
        &mut self,
        cache_store: Arc<dyn CacheStore>,
    ) -> Result<&mut Self> {
        self.compiler_config.cache_store = Some(cache_store);
        Ok(self)
    }

    /// Whether or not to enable support for asynchronous functions in Wasmtime.
    ///
    /// When enabled, the config can optionally define host functions with `async`.
    /// Instances created and functions called with this `Config` *must* be called
    /// through their asynchronous APIs, however. For example using
    /// [`Func::call`](crate::Func::call) will panic when used with this config.
    ///
    /// # Asynchronous Wasm
    ///
    /// WebAssembly does not currently have a way to specify at the bytecode
    /// level what is and isn't async. Host-defined functions, however, may be
    /// defined as `async`. WebAssembly imports always appear synchronous, which
    /// gives rise to a bit of an impedance mismatch here. To solve this
    /// Wasmtime supports "asynchronous configs" which enables calling these
    /// asynchronous functions in a way that looks synchronous to the executing
    /// WebAssembly code.
    ///
    /// An asynchronous config must always invoke wasm code asynchronously,
    /// meaning we'll always represent its computation as a
    /// [`Future`](std::future::Future). The `poll` method of the futures
    /// returned by Wasmtime will perform the actual work of calling the
    /// WebAssembly. Wasmtime won't manage its own thread pools or similar,
    /// that's left up to the embedder.
    ///
    /// To implement futures in a way that WebAssembly sees asynchronous host
    /// functions as synchronous, all async Wasmtime futures will execute on a
    /// separately allocated native stack from the thread otherwise executing
    /// Wasmtime. This separate native stack can then be switched to and from.
    /// Using this whenever an `async` host function returns a future that
    /// resolves to `Pending` we switch away from the temporary stack back to
    /// the main stack and propagate the `Pending` status.
    ///
    /// In general it's encouraged that the integration with `async` and
    /// wasmtime is designed early on in your embedding of Wasmtime to ensure
    /// that it's planned that WebAssembly executes in the right context of your
    /// application.
    ///
    /// # Execution in `poll`
    ///
    /// The [`Future::poll`](std::future::Future::poll) method is the main
    /// driving force behind Rust's futures. That method's own documentation
    /// states "an implementation of `poll` should strive to return quickly, and
    /// should not block". This, however, can be at odds with executing
    /// WebAssembly code as part of the `poll` method itself. If your
    /// WebAssembly is untrusted then this could allow the `poll` method to take
    /// arbitrarily long in the worst case, likely blocking all other
    /// asynchronous tasks.
    ///
    /// To remedy this situation you have a a few possible ways to solve this:
    ///
    /// * The most efficient solution is to enable
    ///   [`Config::epoch_interruption`] in conjunction with
    ///   [`crate::Store::epoch_deadline_async_yield_and_update`]. Coupled with
    ///   periodic calls to [`crate::Engine::increment_epoch`] this will cause
    ///   executing WebAssembly to periodically yield back according to the
    ///   epoch configuration settings. This enables `Future::poll` to take at
    ///   most a certain amount of time according to epoch configuration
    ///   settings and when increments happen. The benefit of this approach is
    ///   that the instrumentation in compiled code is quite lightweight, but a
    ///   downside can be that the scheduling is somewhat nondeterministic since
    ///   increments are usually timer-based which are not always deterministic.
    ///
    ///   Note that to prevent infinite execution of wasm it's recommended to
    ///   place a timeout on the entire future representing executing wasm code
    ///   and the periodic yields with epochs should ensure that when the
    ///   timeout is reached it's appropriately recognized.
    ///
    /// * Alternatively you can enable the
    ///   [`Config::consume_fuel`](crate::Config::consume_fuel) method as well
    ///   as [`crate::Store::out_of_fuel_async_yield`] When doing so this will
    ///   configure Wasmtime futures to yield periodically while they're
    ///   executing WebAssembly code. After consuming the specified amount of
    ///   fuel wasm futures will return `Poll::Pending` from their `poll`
    ///   method, and will get automatically re-polled later. This enables the
    ///   `Future::poll` method to take roughly a fixed amount of time since
    ///   fuel is guaranteed to get consumed while wasm is executing. Unlike
    ///   epoch-based preemption this is deterministic since wasm always
    ///   consumes a fixed amount of fuel per-operation. The downside of this
    ///   approach, however, is that the compiled code instrumentation is
    ///   significantly more expensive than epoch checks.
    ///
    ///   Note that to prevent infinite execution of wasm it's recommended to
    ///   place a timeout on the entire future representing executing wasm code
    ///   and the periodic yields with epochs should ensure that when the
    ///   timeout is reached it's appropriately recognized.
    ///
    /// In all cases special care needs to be taken when integrating
    /// asynchronous wasm into your application. You should carefully plan where
    /// WebAssembly will execute and what compute resources will be allotted to
    /// it. If Wasmtime doesn't support exactly what you'd like just yet, please
    /// feel free to open an issue!
    #[cfg(feature = "async")]
    #[cfg_attr(nightlydoc, doc(cfg(feature = "async")))]
    pub fn async_support(&mut self, enable: bool) -> &mut Self {
        self.async_support = enable;
        self
    }

    /// Configures whether DWARF debug information will be emitted during
    /// compilation.
    ///
    /// By default this option is `false`.
    pub fn debug_info(&mut self, enable: bool) -> &mut Self {
        self.tunables.generate_native_debuginfo = enable;
        self
    }

    /// Configures whether [`WasmBacktrace`] will be present in the context of
    /// errors returned from Wasmtime.
    ///
    /// A backtrace may be collected whenever an error is returned from a host
    /// function call through to WebAssembly or when WebAssembly itself hits a
    /// trap condition, such as an out-of-bounds memory access. This flag
    /// indicates, in these conditions, whether the backtrace is collected or
    /// not.
    ///
    /// Currently wasm backtraces are implemented through frame pointer walking.
    /// This means that collecting a backtrace is expected to be a fast and
    /// relatively cheap operation. Additionally backtrace collection is
    /// suitable in concurrent environments since one thread capturing a
    /// backtrace won't block other threads.
    ///
    /// Collected backtraces are attached via [`anyhow::Error::context`] to
    /// errors returned from host functions. The [`WasmBacktrace`] type can be
    /// acquired via [`anyhow::Error::downcast_ref`] to inspect the backtrace.
    /// When this option is disabled then this context is never applied to
    /// errors coming out of wasm.
    ///
    /// This option is `true` by default.
    ///
    /// [`WasmBacktrace`]: crate::WasmBacktrace
    pub fn wasm_backtrace(&mut self, enable: bool) -> &mut Self {
        self.wasm_backtrace = enable;
        self
    }

    /// Configures whether backtraces in `Trap` will parse debug info in the wasm file to
    /// have filename/line number information.
    ///
    /// When enabled this will causes modules to retain debugging information
    /// found in wasm binaries. This debug information will be used when a trap
    /// happens to symbolicate each stack frame and attempt to print a
    /// filename/line number for each wasm frame in the stack trace.
    ///
    /// By default this option is `WasmBacktraceDetails::Environment`, meaning
    /// that wasm will read `WASMTIME_BACKTRACE_DETAILS` to indicate whether details
    /// should be parsed.
    pub fn wasm_backtrace_details(&mut self, enable: WasmBacktraceDetails) -> &mut Self {
        self.wasm_backtrace_details_env_used = false;
        self.tunables.parse_wasm_debuginfo = match enable {
            WasmBacktraceDetails::Enable => true,
            WasmBacktraceDetails::Disable => false,
            WasmBacktraceDetails::Environment => {
                self.wasm_backtrace_details_env_used = true;
                std::env::var("WASMTIME_BACKTRACE_DETAILS")
                    .map(|s| s == "1")
                    .unwrap_or(false)
            }
        };
        self
    }

    /// Configures whether to generate native unwind information
    /// (e.g. `.eh_frame` on Linux).
    ///
    /// This configuration option only exists to help third-party stack
    /// capturing mechanisms, such as the system's unwinder or the `backtrace`
    /// crate, determine how to unwind through Wasm frames. It does not affect
    /// whether Wasmtime can capture Wasm backtraces or not. The presence of
    /// [`WasmBacktrace`] is controlled by the [`Config::wasm_backtrace`]
    /// option.
    ///
    /// Native unwind information is included:
    /// - When targeting Windows, since the Windows ABI requires it.
    /// - By default.
    ///
    /// [`WasmBacktrace`]: crate::WasmBacktrace
    pub fn native_unwind_info(&mut self, enable: bool) -> &mut Self {
        self.native_unwind_info = Some(enable);
        self
    }

    /// Configures whether execution of WebAssembly will "consume fuel" to
    /// either halt or yield execution as desired.
    ///
    /// This can be used to deterministically prevent infinitely-executing
    /// WebAssembly code by instrumenting generated code to consume fuel as it
    /// executes. When fuel runs out the behavior is defined by configuration
    /// within a [`Store`], and by default a trap is raised.
    ///
    /// Note that a [`Store`] starts with no fuel, so if you enable this option
    /// you'll have to be sure to pour some fuel into [`Store`] before
    /// executing some code.
    ///
    /// By default this option is `false`.
    ///
    /// [`Store`]: crate::Store
    pub fn consume_fuel(&mut self, enable: bool) -> &mut Self {
        self.tunables.consume_fuel = enable;
        self
    }

    /// Enables epoch-based interruption.
    ///
    /// When executing code in async mode, we sometimes want to
    /// implement a form of cooperative timeslicing: long-running Wasm
    /// guest code should periodically yield to the executor
    /// loop. This yielding could be implemented by using "fuel" (see
    /// [`consume_fuel`](Config::consume_fuel)). However, fuel
    /// instrumentation is somewhat expensive: it modifies the
    /// compiled form of the Wasm code so that it maintains a precise
    /// instruction count, frequently checking this count against the
    /// remaining fuel. If one does not need this precise count or
    /// deterministic interruptions, and only needs a periodic
    /// interrupt of some form, then It would be better to have a more
    /// lightweight mechanism.
    ///
    /// Epoch-based interruption is that mechanism. There is a global
    /// "epoch", which is a counter that divides time into arbitrary
    /// periods (or epochs). This counter lives on the
    /// [`Engine`](crate::Engine) and can be incremented by calling
    /// [`Engine::increment_epoch`](crate::Engine::increment_epoch).
    /// Epoch-based instrumentation works by setting a "deadline
    /// epoch". The compiled code knows the deadline, and at certain
    /// points, checks the current epoch against that deadline. It
    /// will yield if the deadline has been reached.
    ///
    /// The idea is that checking an infrequently-changing counter is
    /// cheaper than counting and frequently storing a precise metric
    /// (instructions executed) locally. The interruptions are not
    /// deterministic, but if the embedder increments the epoch in a
    /// periodic way (say, every regular timer tick by a thread or
    /// signal handler), then we can ensure that all async code will
    /// yield to the executor within a bounded time.
    ///
    /// The deadline check cannot be avoided by malicious wasm code. It is safe
    /// to use epoch deadlines to limit the execution time of untrusted
    /// code.
    ///
    /// The [`Store`](crate::Store) tracks the deadline, and controls
    /// what happens when the deadline is reached during
    /// execution. Several behaviors are possible:
    ///
    /// - Trap if code is executing when the epoch deadline is
    ///   met. See
    ///   [`Store::epoch_deadline_trap`](crate::Store::epoch_deadline_trap).
    ///
    /// - Call an arbitrary function. This function may chose to trap or
    ///   increment the epoch. See
    ///   [`Store::epoch_deadline_callback`](crate::Store::epoch_deadline_callback).
    ///
    /// - Yield to the executor loop, then resume when the future is
    ///   next polled. See
    ///   [`Store::epoch_deadline_async_yield_and_update`](crate::Store::epoch_deadline_async_yield_and_update).
    ///
    /// Trapping is the default. The yielding behaviour may be used for
    /// the timeslicing behavior described above.
    ///
    /// This feature is available with or without async support.
    /// However, without async support, the timeslicing behaviour is
    /// not available. This means epoch-based interruption can only
    /// serve as a simple external-interruption mechanism.
    ///
    /// An initial deadline must be set before executing code by calling
    /// [`Store::set_epoch_deadline`](crate::Store::set_epoch_deadline). If this
    /// deadline is not configured then wasm will immediately trap.
    ///
    /// ## When to use fuel vs. epochs
    ///
    /// In general, epoch-based interruption results in faster
    /// execution. This difference is sometimes significant: in some
    /// measurements, up to 2-3x. This is because epoch-based
    /// interruption does less work: it only watches for a global
    /// rarely-changing counter to increment, rather than keeping a
    /// local frequently-changing counter and comparing it to a
    /// deadline.
    ///
    /// Fuel, in contrast, should be used when *deterministic*
    /// yielding or trapping is needed. For example, if it is required
    /// that the same function call with the same starting state will
    /// always either complete or trap with an out-of-fuel error,
    /// deterministically, then fuel with a fixed bound should be
    /// used.
    ///
    /// # See Also
    ///
    /// - [`Engine::increment_epoch`](crate::Engine::increment_epoch)
    /// - [`Store::set_epoch_deadline`](crate::Store::set_epoch_deadline)
    /// - [`Store::epoch_deadline_trap`](crate::Store::epoch_deadline_trap)
    /// - [`Store::epoch_deadline_callback`](crate::Store::epoch_deadline_callback)
    /// - [`Store::epoch_deadline_async_yield_and_update`](crate::Store::epoch_deadline_async_yield_and_update)
    pub fn epoch_interruption(&mut self, enable: bool) -> &mut Self {
        self.tunables.epoch_interruption = enable;
        self
    }

    /// Configures the maximum amount of stack space available for
    /// executing WebAssembly code.
    ///
    /// WebAssembly has well-defined semantics on stack overflow. This is
    /// intended to be a knob which can help configure how much stack space
    /// wasm execution is allowed to consume. Note that the number here is not
    /// super-precise, but rather wasm will take at most "pretty close to this
    /// much" stack space.
    ///
    /// If a wasm call (or series of nested wasm calls) take more stack space
    /// than the `size` specified then a stack overflow trap will be raised.
    ///
    /// Caveat: this knob only limits the stack space consumed by wasm code.
    /// More importantly, it does not ensure that this much stack space is
    /// available on the calling thread stack. Exhausting the thread stack
    /// typically leads to an **abort** of the process.
    ///
    /// Here are some examples of how that could happen:
    ///
    /// - Let's assume this option is set to 2 MiB and then a thread that has
    ///   a stack with 512 KiB left.
    ///
    ///   If wasm code consumes more than 512 KiB then the process will be aborted.
    ///
    /// - Assuming the same conditions, but this time wasm code does not consume
    ///   any stack but calls into a host function. The host function consumes
    ///   more than 512 KiB of stack space. The process will be aborted.
    ///
    /// There's another gotcha related to recursive calling into wasm: the stack
    /// space consumed by a host function is counted towards this limit. The
    /// host functions are not prevented from consuming more than this limit.
    /// However, if the host function that used more than this limit and called
    /// back into wasm, then the execution will trap immediatelly because of
    /// stack overflow.
    ///
    /// When the `async` feature is enabled, this value cannot exceed the
    /// `async_stack_size` option. Be careful not to set this value too close
    /// to `async_stack_size` as doing so may limit how much stack space
    /// is available for host functions.
    ///
    /// By default this option is 512 KiB.
    ///
    /// # Errors
    ///
    /// The `Engine::new` method will fail if the `size` specified here is
    /// either 0 or larger than the [`Config::async_stack_size`] configuration.
    pub fn max_wasm_stack(&mut self, size: usize) -> &mut Self {
        self.max_wasm_stack = size;
        self
    }

    /// Configures the size of the stacks used for asynchronous execution.
    ///
    /// This setting configures the size of the stacks that are allocated for
    /// asynchronous execution. The value cannot be less than `max_wasm_stack`.
    ///
    /// The amount of stack space guaranteed for host functions is
    /// `async_stack_size - max_wasm_stack`, so take care not to set these two values
    /// close to one another; doing so may cause host functions to overflow the
    /// stack and abort the process.
    ///
    /// By default this option is 2 MiB.
    ///
    /// # Errors
    ///
    /// The `Engine::new` method will fail if the value for this option is
    /// smaller than the [`Config::max_wasm_stack`] option.
    #[cfg(feature = "async")]
    #[cfg_attr(nightlydoc, doc(cfg(feature = "async")))]
    pub fn async_stack_size(&mut self, size: usize) -> &mut Self {
        self.async_stack_size = size;
        self
    }

    /// Configures whether the WebAssembly tail calls proposal will be enabled
    /// for compilation or not.
    ///
    /// The [WebAssembly tail calls proposal] introduces the `return_call` and
    /// `return_call_indirect` instructions. These instructions allow for Wasm
    /// programs to implement some recursive algorithms with *O(1)* stack space
    /// usage.
    ///
    /// This feature is disabled by default.
    ///
    /// [WebAssembly tail calls proposal]: https://github.com/WebAssembly/tail-call
    pub fn wasm_tail_call(&mut self, enable: bool) -> &mut Self {
        self.features.tail_call = enable;
        self.tunables.tail_callable = enable;
        self
    }

    /// Configures whether the WebAssembly threads proposal will be enabled for
    /// compilation.
    ///
    /// The [WebAssembly threads proposal][threads] is not currently fully
    /// standardized and is undergoing development. Additionally the support in
    /// wasmtime itself is still being worked on. Support for this feature can
    /// be enabled through this method for appropriate wasm modules.
    ///
    /// This feature gates items such as shared memories and atomic
    /// instructions. Note that the threads feature depends on the
    /// bulk memory feature, which is enabled by default.
    ///
    /// This is `false` by default.
    ///
    /// > **Note**: Wasmtime does not implement everything for the wasm threads
    /// > spec at this time, so bugs, panics, and possibly segfaults should be
    /// > expected. This should not be enabled in a production setting right
    /// > now.
    ///
    /// # Errors
    ///
    /// The validation of this feature are deferred until the engine is being built,
    /// and thus may cause `Engine::new` fail if the `bulk_memory` feature is disabled.
    ///
    /// [threads]: https://github.com/webassembly/threads
    pub fn wasm_threads(&mut self, enable: bool) -> &mut Self {
        self.features.threads = enable;
        self
    }

    /// Configures whether the [WebAssembly reference types proposal][proposal]
    /// will be enabled for compilation.
    ///
    /// This feature gates items such as the `externref` and `funcref` types as
    /// well as allowing a module to define multiple tables.
    ///
    /// Note that the reference types proposal depends on the bulk memory proposal.
    ///
    /// This feature is `true` by default.
    ///
    /// # Errors
    ///
    /// The validation of this feature are deferred until the engine is being built,
    /// and thus may cause `Engine::new` fail if the `bulk_memory` feature is disabled.
    ///
    /// [proposal]: https://github.com/webassembly/reference-types
    pub fn wasm_reference_types(&mut self, enable: bool) -> &mut Self {
        self.features.reference_types = enable;
        self
    }

    /// Configures whether the [WebAssembly function references proposal][proposal]
    /// will be enabled for compilation.
    ///
    /// This feature gates non-nullable reference types, function reference
    /// types, call_ref, ref.func, and non-nullable reference related instructions.
    ///
    /// Note that the function references proposal depends on the reference types proposal.
    ///
    /// This feature is `false` by default.
    ///
    /// [proposal]: https://github.com/WebAssembly/function-references
    pub fn wasm_function_references(&mut self, enable: bool) -> &mut Self {
        self.features.function_references = enable;
        self
    }

    /// Configures whether the WebAssembly SIMD proposal will be
    /// enabled for compilation.
    ///
    /// The [WebAssembly SIMD proposal][proposal]. This feature gates items such
    /// as the `v128` type and all of its operators being in a module. Note that
    /// this does not enable the [relaxed simd proposal].
    ///
    /// On x86_64 platforms note that enabling this feature requires SSE 4.2 and
    /// below to be available on the target platform. Compilation will fail if
    /// the compile target does not include SSE 4.2.
    ///
    /// This is `true` by default.
    ///
    /// [proposal]: https://github.com/webassembly/simd
    /// [relaxed simd proposal]: https://github.com/WebAssembly/relaxed-simd
    pub fn wasm_simd(&mut self, enable: bool) -> &mut Self {
        self.features.simd = enable;
        self
    }

    /// Configures whether the WebAssembly Relaxed SIMD proposal will be
    /// enabled for compilation.
    ///
    /// The [WebAssembly Relaxed SIMD proposal][proposal] is not, at the time of
    /// this writing, at stage 4. The relaxed SIMD proposal adds new
    /// instructions to WebAssembly which, for some specific inputs, are allowed
    /// to produce different results on different hosts. More-or-less this
    /// proposal enables exposing platform-specific semantics of SIMD
    /// instructions in a controlled fashion to a WebAssembly program. From an
    /// embedder's perspective this means that WebAssembly programs may execute
    /// differently depending on whether the host is x86_64 or AArch64, for
    /// example.
    ///
    /// By default Wasmtime lowers relaxed SIMD instructions to the fastest
    /// lowering for the platform it's running on. This means that, by default,
    /// some relaxed SIMD instructions may have different results for the same
    /// inputs across x86_64 and AArch64. This behavior can be disabled through
    /// the [`Config::relaxed_simd_deterministic`] option which will force
    /// deterministic behavior across all platforms, as classified by the
    /// specification, at the cost of performance.
    ///
    /// This is `false` by default.
    ///
    /// [proposal]: https://github.com/webassembly/relaxed-simd
    pub fn wasm_relaxed_simd(&mut self, enable: bool) -> &mut Self {
        self.features.relaxed_simd = enable;
        self
    }

    /// This option can be used to control the behavior of the [relaxed SIMD
    /// proposal's][proposal] instructions.
    ///
    /// The relaxed SIMD proposal introduces instructions that are allowed to
    /// have different behavior on different architectures, primarily to afford
    /// an efficient implementation on all architectures. This means, however,
    /// that the same module may execute differently on one host than another,
    /// which typically is not otherwise the case. This option is provided to
    /// force Wasmtime to generate deterministic code for all relaxed simd
    /// instructions, at the cost of performance, for all architectures. When
    /// this option is enabled then the deterministic behavior of all
    /// instructions in the relaxed SIMD proposal is selected.
    ///
    /// This is `false` by default.
    ///
    /// [proposal]: https://github.com/webassembly/relaxed-simd
    pub fn relaxed_simd_deterministic(&mut self, enable: bool) -> &mut Self {
        self.tunables.relaxed_simd_deterministic = enable;
        self
    }

    /// Configures whether the [WebAssembly bulk memory operations
    /// proposal][proposal] will be enabled for compilation.
    ///
    /// This feature gates items such as the `memory.copy` instruction, passive
    /// data/table segments, etc, being in a module.
    ///
    /// This is `true` by default.
    ///
    /// Feature `reference_types`, which is also `true` by default, requires
    /// this feature to be enabled. Thus disabling this feature must also disable
    /// `reference_types` as well using [`wasm_reference_types`](crate::Config::wasm_reference_types).
    ///
    /// # Errors
    ///
    /// Disabling this feature without disabling `reference_types` will cause
    /// `Engine::new` to fail.
    ///
    /// [proposal]: https://github.com/webassembly/bulk-memory-operations
    pub fn wasm_bulk_memory(&mut self, enable: bool) -> &mut Self {
        self.features.bulk_memory = enable;
        self
    }

    /// Configures whether the WebAssembly multi-value [proposal] will
    /// be enabled for compilation.
    ///
    /// This feature gates functions and blocks returning multiple values in a
    /// module, for example.
    ///
    /// This is `true` by default.
    ///
    /// [proposal]: https://github.com/webassembly/multi-value
    pub fn wasm_multi_value(&mut self, enable: bool) -> &mut Self {
        self.features.multi_value = enable;
        self
    }

    /// Configures whether the WebAssembly multi-memory [proposal] will
    /// be enabled for compilation.
    ///
    /// This feature gates modules having more than one linear memory
    /// declaration or import.
    ///
    /// This is `false` by default.
    ///
    /// [proposal]: https://github.com/webassembly/multi-memory
    pub fn wasm_multi_memory(&mut self, enable: bool) -> &mut Self {
        self.features.multi_memory = enable;
        self
    }

    /// Configures whether the WebAssembly memory64 [proposal] will
    /// be enabled for compilation.
    ///
    /// Note that this the upstream specification is not finalized and Wasmtime
    /// may also have bugs for this feature since it hasn't been exercised
    /// much.
    ///
    /// This is `false` by default.
    ///
    /// [proposal]: https://github.com/webassembly/memory64
    pub fn wasm_memory64(&mut self, enable: bool) -> &mut Self {
        self.features.memory64 = enable;
        self
    }

    /// Configures whether the WebAssembly component-model [proposal] will
    /// be enabled for compilation.
    ///
    /// Note that this feature is a work-in-progress and is incomplete.
    ///
    /// This is `false` by default.
    ///
    /// [proposal]: https://github.com/webassembly/component-model
    #[cfg(feature = "component-model")]
    pub fn wasm_component_model(&mut self, enable: bool) -> &mut Self {
        self.features.component_model = enable;
        self
    }

    /// Configures which compilation strategy will be used for wasm modules.
    ///
    /// This method can be used to configure which compiler is used for wasm
    /// modules, and for more documentation consult the [`Strategy`] enumeration
    /// and its documentation.
    ///
    /// The default value for this is `Strategy::Auto`.
    #[cfg(any(feature = "cranelift", feature = "winch"))]
    #[cfg_attr(nightlydoc, doc(cfg(any(feature = "cranelift", feature = "winch"))))]
    pub fn strategy(&mut self, strategy: Strategy) -> &mut Self {
        self.compiler_config.strategy = strategy;
        self
    }

    /// Creates a default profiler based on the profiling strategy chosen.
    ///
    /// Profiler creation calls the type's default initializer where the purpose is
    /// really just to put in place the type used for profiling.
    ///
    /// Some [`ProfilingStrategy`] require specific platforms or particular feature
    /// to be enabled, such as `ProfilingStrategy::JitDump` requires the `jitdump`
    /// feature.
    ///
    /// # Errors
    ///
    /// The validation of this field is deferred until the engine is being built, and thus may
    /// cause `Engine::new` fail if the required feature is disabled, or the platform is not
    /// supported.
    pub fn profiler(&mut self, profile: ProfilingStrategy) -> &mut Self {
        self.profiling_strategy = profile;
        self
    }

    /// Configures whether the debug verifier of Cranelift is enabled or not.
    ///
    /// When Cranelift is used as a code generation backend this will configure
    /// it to have the `enable_verifier` flag which will enable a number of debug
    /// checks inside of Cranelift. This is largely only useful for the
    /// developers of wasmtime itself.
    ///
    /// The default value for this is `false`
    #[cfg(any(feature = "cranelift", feature = "winch"))]
    #[cfg_attr(nightlydoc, doc(cfg(any(feature = "cranelift", feature = "winch"))))]
    pub fn cranelift_debug_verifier(&mut self, enable: bool) -> &mut Self {
        let val = if enable { "true" } else { "false" };
        self.compiler_config
            .settings
            .insert("enable_verifier".to_string(), val.to_string());
        self
    }

    /// Configures the Cranelift code generator optimization level.
    ///
    /// When the Cranelift code generator is used you can configure the
    /// optimization level used for generated code in a few various ways. For
    /// more information see the documentation of [`OptLevel`].
    ///
    /// The default value for this is `OptLevel::None`.
    #[cfg(any(feature = "cranelift", feature = "winch"))]
    #[cfg_attr(nightlydoc, doc(cfg(any(feature = "cranelift", feature = "winch"))))]
    pub fn cranelift_opt_level(&mut self, level: OptLevel) -> &mut Self {
        let val = match level {
            OptLevel::None => "none",
            OptLevel::Speed => "speed",
            OptLevel::SpeedAndSize => "speed_and_size",
        };
        self.compiler_config
            .settings
            .insert("opt_level".to_string(), val.to_string());
        self
    }

    /// Configures whether Cranelift should perform a NaN-canonicalization pass.
    ///
    /// When Cranelift is used as a code generation backend this will configure
    /// it to replace NaNs with a single canonical value. This is useful for users
    /// requiring entirely deterministic WebAssembly computation.
    /// This is not required by the WebAssembly spec, so it is not enabled by default.
    ///
    /// The default value for this is `false`
    #[cfg(any(feature = "cranelift", feature = "winch"))]
    #[cfg_attr(nightlydoc, doc(cfg(any(feature = "cranelift", feature = "winch"))))]
    pub fn cranelift_nan_canonicalization(&mut self, enable: bool) -> &mut Self {
        let val = if enable { "true" } else { "false" };
        self.compiler_config
            .settings
            .insert("enable_nan_canonicalization".to_string(), val.to_string());
        self
    }

    /// Allows setting a Cranelift boolean flag or preset. This allows
    /// fine-tuning of Cranelift settings.
    ///
    /// Since Cranelift flags may be unstable, this method should not be considered to be stable
    /// either; other `Config` functions should be preferred for stability.
    ///
    /// # Safety
    ///
    /// This is marked as unsafe, because setting the wrong flag might break invariants,
    /// resulting in execution hazards.
    ///
    /// # Errors
    ///
    /// The validation of the flags are deferred until the engine is being built, and thus may
    /// cause `Engine::new` fail if the flag's name does not exist, or the value is not appropriate
    /// for the flag type.
    #[cfg(any(feature = "cranelift", feature = "winch"))]
    #[cfg_attr(nightlydoc, doc(cfg(any(feature = "cranelift", feature = "winch"))))]
    pub unsafe fn cranelift_flag_enable(&mut self, flag: &str) -> &mut Self {
        self.compiler_config.flags.insert(flag.to_string());
        self
    }

    /// Allows settings another Cranelift flag defined by a flag name and value. This allows
    /// fine-tuning of Cranelift settings.
    ///
    /// Since Cranelift flags may be unstable, this method should not be considered to be stable
    /// either; other `Config` functions should be preferred for stability.
    ///
    /// # Safety
    ///
    /// This is marked as unsafe, because setting the wrong flag might break invariants,
    /// resulting in execution hazards.
    ///
    /// # Errors
    ///
    /// The validation of the flags are deferred until the engine is being built, and thus may
    /// cause `Engine::new` fail if the flag's name does not exist, or incompatible with other
    /// settings.
    ///
    /// For example, feature `wasm_backtrace` will set `unwind_info` to `true`, but if it's
    /// manually set to false then it will fail.
    #[cfg(any(feature = "cranelift", feature = "winch"))]
    #[cfg_attr(nightlydoc, doc(cfg(any(feature = "cranelift", feature = "winch"))))]
    pub unsafe fn cranelift_flag_set(&mut self, name: &str, value: &str) -> &mut Self {
        self.compiler_config
            .settings
            .insert(name.to_string(), value.to_string());
        self
    }

    /// Loads cache configuration specified at `path`.
    ///
    /// This method will read the file specified by `path` on the filesystem and
    /// attempt to load cache configuration from it. This method can also fail
    /// due to I/O errors, misconfiguration, syntax errors, etc. For expected
    /// syntax in the configuration file see the [documentation online][docs].
    ///
    /// By default cache configuration is not enabled or loaded.
    ///
    /// This method is only available when the `cache` feature of this crate is
    /// enabled.
    ///
    /// # Errors
    ///
    /// This method can fail due to any error that happens when loading the file
    /// pointed to by `path` and attempting to load the cache configuration.
    ///
    /// [docs]: https://bytecodealliance.github.io/wasmtime/cli-cache.html
    #[cfg(feature = "cache")]
    #[cfg_attr(nightlydoc, doc(cfg(feature = "cache")))]
    pub fn cache_config_load(&mut self, path: impl AsRef<Path>) -> Result<&mut Self> {
        self.cache_config = CacheConfig::from_file(Some(path.as_ref()))?;
        Ok(self)
    }

    /// Disable caching.
    ///
    /// Every call to [`Module::new(my_wasm)`][crate::Module::new] will
    /// recompile `my_wasm`, even when it is unchanged.
    ///
    /// By default, new configs do not have caching enabled. This method is only
    /// useful for disabling a previous cache configuration.
    ///
    /// This method is only available when the `cache` feature of this crate is
    /// enabled.
    #[cfg(feature = "cache")]
    #[cfg_attr(nightlydoc, doc(cfg(feature = "cache")))]
    pub fn disable_cache(&mut self) -> &mut Self {
        self.cache_config = CacheConfig::new_cache_disabled();
        self
    }

    /// Loads cache configuration from the system default path.
    ///
    /// This commit is the same as [`Config::cache_config_load`] except that it
    /// does not take a path argument and instead loads the default
    /// configuration present on the system. This is located, for example, on
    /// Unix at `$HOME/.config/wasmtime/config.toml` and is typically created
    /// with the `wasmtime config new` command.
    ///
    /// By default cache configuration is not enabled or loaded.
    ///
    /// This method is only available when the `cache` feature of this crate is
    /// enabled.
    ///
    /// # Errors
    ///
    /// This method can fail due to any error that happens when loading the
    /// default system configuration. Note that it is not an error if the
    /// default config file does not exist, in which case the default settings
    /// for an enabled cache are applied.
    ///
    /// [docs]: https://bytecodealliance.github.io/wasmtime/cli-cache.html
    #[cfg(feature = "cache")]
    #[cfg_attr(nightlydoc, doc(cfg(feature = "cache")))]
    pub fn cache_config_load_default(&mut self) -> Result<&mut Self> {
        self.cache_config = CacheConfig::from_file(None)?;
        Ok(self)
    }

    /// Sets a custom memory creator.
    ///
    /// Custom memory creators are used when creating host `Memory` objects or when
    /// creating instance linear memories for the on-demand instance allocation strategy.
    pub fn with_host_memory(&mut self, mem_creator: Arc<dyn MemoryCreator>) -> &mut Self {
        self.mem_creator = Some(Arc::new(MemoryCreatorProxy(mem_creator)));
        self
    }

    /// Sets the instance allocation strategy to use.
    ///
    /// When using the pooling instance allocation strategy, all linear memories
    /// will be created as "static" and the
    /// [`Config::static_memory_maximum_size`] and
    /// [`Config::static_memory_guard_size`] options will be used to configure
    /// the virtual memory allocations of linear memories.
    pub fn allocation_strategy(&mut self, strategy: InstanceAllocationStrategy) -> &mut Self {
        self.allocation_strategy = strategy;
        self
    }

    /// Configures the maximum size, in bytes, where a linear memory is
    /// considered static, above which it'll be considered dynamic.
    ///
    /// > Note: this value has important performance ramifications, be sure to
    /// > understand what this value does before tweaking it and benchmarking.
    ///
    /// This function configures the threshold for wasm memories whether they're
    /// implemented as a dynamically relocatable chunk of memory or a statically
    /// located chunk of memory. The `max_size` parameter here is the size, in
    /// bytes, where if the maximum size of a linear memory is below `max_size`
    /// then it will be statically allocated with enough space to never have to
    /// move. If the maximum size of a linear memory is larger than `max_size`
    /// then wasm memory will be dynamically located and may move in memory
    /// through growth operations.
    ///
    /// Specifying a `max_size` of 0 means that all memories will be dynamic and
    /// may be relocated through `memory.grow`. Also note that if any wasm
    /// memory's maximum size is below `max_size` then it will still reserve
    /// `max_size` bytes in the virtual memory space.
    ///
    /// ## Static vs Dynamic Memory
    ///
    /// Linear memories represent contiguous arrays of bytes, but they can also
    /// be grown through the API and wasm instructions. When memory is grown if
    /// space hasn't been preallocated then growth may involve relocating the
    /// base pointer in memory. Memories in Wasmtime are classified in two
    /// different ways:
    ///
    /// * **static** - these memories preallocate all space necessary they'll
    ///   ever need, meaning that the base pointer of these memories is never
    ///   moved. Static memories may take more virtual memory space because of
    ///   pre-reserving space for memories.
    ///
    /// * **dynamic** - these memories are not preallocated and may move during
    ///   growth operations. Dynamic memories consume less virtual memory space
    ///   because they don't need to preallocate space for future growth.
    ///
    /// Static memories can be optimized better in JIT code because once the
    /// base address is loaded in a function it's known that we never need to
    /// reload it because it never changes, `memory.grow` is generally a pretty
    /// fast operation because the wasm memory is never relocated, and under
    /// some conditions bounds checks can be elided on memory accesses.
    ///
    /// Dynamic memories can't be quite as heavily optimized because the base
    /// address may need to be reloaded more often, they may require relocating
    /// lots of data on `memory.grow`, and dynamic memories require
    /// unconditional bounds checks on all memory accesses.
    ///
    /// ## Should you use static or dynamic memory?
    ///
    /// In general you probably don't need to change the value of this property.
    /// The defaults here are optimized for each target platform to consume a
    /// reasonable amount of physical memory while also generating speedy
    /// machine code.
    ///
    /// One of the main reasons you may want to configure this today is if your
    /// environment can't reserve virtual memory space for each wasm linear
    /// memory. On 64-bit platforms wasm memories require a 6GB reservation by
    /// default, and system limits may prevent this in some scenarios. In this
    /// case you may wish to force memories to be allocated dynamically meaning
    /// that the virtual memory footprint of creating a wasm memory should be
    /// exactly what's used by the wasm itself.
    ///
    /// For 32-bit memories a static memory must contain at least 4GB of
    /// reserved address space plus a guard page to elide any bounds checks at
    /// all. Smaller static memories will use similar bounds checks as dynamic
    /// memories.
    ///
    /// ## Default
    ///
    /// The default value for this property depends on the host platform. For
    /// 64-bit platforms there's lots of address space available, so the default
    /// configured here is 4GB. WebAssembly linear memories currently max out at
    /// 4GB which means that on 64-bit platforms Wasmtime by default always uses
    /// a static memory. This, coupled with a sufficiently sized guard region,
    /// should produce the fastest JIT code on 64-bit platforms, but does
    /// require a large address space reservation for each wasm memory.
    ///
    /// For 32-bit platforms this value defaults to 1GB. This means that wasm
    /// memories whose maximum size is less than 1GB will be allocated
    /// statically, otherwise they'll be considered dynamic.
    ///
    /// ## Static Memory and Pooled Instance Allocation
    ///
    /// When using the pooling instance allocator memories are considered to
    /// always be static memories, they are never dynamic. This setting
    /// configures the size of linear memory to reserve for each memory in the
    /// pooling allocator.
    pub fn static_memory_maximum_size(&mut self, max_size: u64) -> &mut Self {
        let max_pages = max_size / u64::from(wasmtime_environ::WASM_PAGE_SIZE);
        self.tunables.static_memory_bound = max_pages;
        self
    }

    /// Indicates that the "static" style of memory should always be used.
    ///
    /// This configuration option enables selecting the "static" option for all
    /// linear memories created within this `Config`. This means that all
    /// memories will be allocated up-front and will never move. Additionally
    /// this means that all memories are synthetically limited by the
    /// [`Config::static_memory_maximum_size`] option, irregardless of what the
    /// actual maximum size is on the memory's original type.
    ///
    /// For the difference between static and dynamic memories, see the
    /// [`Config::static_memory_maximum_size`].
    pub fn static_memory_forced(&mut self, force: bool) -> &mut Self {
        self.tunables.static_memory_bound_is_maximum = force;
        self
    }

    /// Configures the size, in bytes, of the guard region used at the end of a
    /// static memory's address space reservation.
    ///
    /// > Note: this value has important performance ramifications, be sure to
    /// > understand what this value does before tweaking it and benchmarking.
    ///
    /// All WebAssembly loads/stores are bounds-checked and generate a trap if
    /// they're out-of-bounds. Loads and stores are often very performance
    /// critical, so we want the bounds check to be as fast as possible!
    /// Accelerating these memory accesses is the motivation for a guard after a
    /// memory allocation.
    ///
    /// Memories (both static and dynamic) can be configured with a guard at the
    /// end of them which consists of unmapped virtual memory. This unmapped
    /// memory will trigger a memory access violation (e.g. segfault) if
    /// accessed. This allows JIT code to elide bounds checks if it can prove
    /// that an access, if out of bounds, would hit the guard region. This means
    /// that having such a guard of unmapped memory can remove the need for
    /// bounds checks in JIT code.
    ///
    /// For the difference between static and dynamic memories, see the
    /// [`Config::static_memory_maximum_size`].
    ///
    /// ## How big should the guard be?
    ///
    /// In general, like with configuring `static_memory_maximum_size`, you
    /// probably don't want to change this value from the defaults. Otherwise,
    /// though, the size of the guard region affects the number of bounds checks
    /// needed for generated wasm code. More specifically, loads/stores with
    /// immediate offsets will generate bounds checks based on how big the guard
    /// page is.
    ///
    /// For 32-bit memories a 4GB static memory is required to even start
    /// removing bounds checks. A 4GB guard size will guarantee that the module
    /// has zero bounds checks for memory accesses. A 2GB guard size will
    /// eliminate all bounds checks with an immediate offset less than 2GB. A
    /// guard size of zero means that all memory accesses will still have bounds
    /// checks.
    ///
    /// ## Default
    ///
    /// The default value for this property is 2GB on 64-bit platforms. This
    /// allows eliminating almost all bounds checks on loads/stores with an
    /// immediate offset of less than 2GB. On 32-bit platforms this defaults to
    /// 64KB.
    ///
    /// ## Errors
    ///
    /// The `Engine::new` method will return an error if this option is smaller
    /// than the value configured for [`Config::dynamic_memory_guard_size`].
    pub fn static_memory_guard_size(&mut self, guard_size: u64) -> &mut Self {
        let guard_size = round_up_to_pages(guard_size);
        self.tunables.static_memory_offset_guard_size = guard_size;
        self
    }

    /// Configures the size, in bytes, of the guard region used at the end of a
    /// dynamic memory's address space reservation.
    ///
    /// For the difference between static and dynamic memories, see the
    /// [`Config::static_memory_maximum_size`]
    ///
    /// For more information about what a guard is, see the documentation on
    /// [`Config::static_memory_guard_size`].
    ///
    /// Note that the size of the guard region for dynamic memories is not super
    /// critical for performance. Making it reasonably-sized can improve
    /// generated code slightly, but for maximum performance you'll want to lean
    /// towards static memories rather than dynamic anyway.
    ///
    /// Also note that the dynamic memory guard size must be smaller than the
    /// static memory guard size, so if a large dynamic memory guard is
    /// specified then the static memory guard size will also be automatically
    /// increased.
    ///
    /// ## Default
    ///
    /// This value defaults to 64KB.
    ///
    /// ## Errors
    ///
    /// The `Engine::new` method will return an error if this option is larger
    /// than the value configured for [`Config::static_memory_guard_size`].
    pub fn dynamic_memory_guard_size(&mut self, guard_size: u64) -> &mut Self {
        let guard_size = round_up_to_pages(guard_size);
        self.tunables.dynamic_memory_offset_guard_size = guard_size;
        self
    }

    /// Configures the size, in bytes, of the extra virtual memory space
    /// reserved after a "dynamic" memory for growing into.
    ///
    /// For the difference between static and dynamic memories, see the
    /// [`Config::static_memory_maximum_size`]
    ///
    /// Dynamic memories can be relocated in the process's virtual address space
    /// on growth and do not always reserve their entire space up-front. This
    /// means that a growth of the memory may require movement in the address
    /// space, which in the worst case can copy a large number of bytes from one
    /// region to another.
    ///
    /// This setting configures how many bytes are reserved after the initial
    /// reservation for a dynamic memory for growing into. A value of 0 here
    /// means that no extra bytes are reserved and all calls to `memory.grow`
    /// will need to relocate the wasm linear memory (copying all the bytes). A
    /// value of 1 megabyte, however, means that `memory.grow` can allocate up
    /// to a megabyte of extra memory before the memory needs to be moved in
    /// linear memory.
    ///
    /// Note that this is a currently simple heuristic for optimizing the growth
    /// of dynamic memories, primarily implemented for the memory64 proposal
    /// where all memories are currently "dynamic". This is unlikely to be a
    /// one-size-fits-all style approach and if you're an embedder running into
    /// issues with dynamic memories and growth and are interested in having
    /// other growth strategies available here please feel free to [open an
    /// issue on the Wasmtime repository][issue]!
    ///
    /// [issue]: https://github.com/bytecodealliance/wasmtime/issues/ne
    ///
    /// ## Default
    ///
    /// For 64-bit platforms this defaults to 2GB, and for 32-bit platforms this
    /// defaults to 1MB.
    pub fn dynamic_memory_reserved_for_growth(&mut self, reserved: u64) -> &mut Self {
        self.tunables.dynamic_memory_growth_reserve = round_up_to_pages(reserved);
        self
    }

    /// Indicates whether a guard region is present before allocations of
    /// linear memory.
    ///
    /// Guard regions before linear memories are never used during normal
    /// operation of WebAssembly modules, even if they have out-of-bounds
    /// loads. The only purpose for a preceding guard region in linear memory
    /// is extra protection against possible bugs in code generators like
    /// Cranelift. This setting does not affect performance in any way, but will
    /// result in larger virtual memory reservations for linear memories (it
    /// won't actually ever use more memory, just use more of the address
    /// space).
    ///
    /// The size of the guard region before linear memory is the same as the
    /// guard size that comes after linear memory, which is configured by
    /// [`Config::static_memory_guard_size`] and
    /// [`Config::dynamic_memory_guard_size`].
    ///
    /// ## Default
    ///
    /// This value defaults to `true`.
    pub fn guard_before_linear_memory(&mut self, guard: bool) -> &mut Self {
        self.tunables.guard_before_linear_memory = guard;
        self
    }

    /// Configure the version information used in serialized and deserialzied [`crate::Module`]s.
    /// This effects the behavior of [`crate::Module::serialize()`], as well as
    /// [`crate::Module::deserialize()`] and related functions.
    ///
    /// The default strategy is to use the wasmtime crate's Cargo package version.
    pub fn module_version(&mut self, strategy: ModuleVersionStrategy) -> Result<&mut Self> {
        match strategy {
            // This case requires special precondition for assertion in SerializedModule::to_bytes
            ModuleVersionStrategy::Custom(ref v) => {
                if v.as_bytes().len() > 255 {
                    bail!("custom module version cannot be more than 255 bytes: {}", v);
                }
            }
            _ => {}
        }
        self.module_version = strategy;
        Ok(self)
    }

    /// Configure wether wasmtime should compile a module using multiple
    /// threads.
    ///
    /// Disabling this will result in a single thread being used to compile
    /// the wasm bytecode.
    ///
    /// By default parallel compilation is enabled.
    #[cfg(feature = "parallel-compilation")]
    #[cfg_attr(nightlydoc, doc(cfg(feature = "parallel-compilation")))]
    pub fn parallel_compilation(&mut self, parallel: bool) -> &mut Self {
        self.parallel_compilation = parallel;
        self
    }

    /// Configures whether compiled artifacts will contain information to map
    /// native program addresses back to the original wasm module.
    ///
    /// This configuration option is `true` by default and, if enabled,
    /// generates the appropriate tables in compiled modules to map from native
    /// address back to wasm source addresses. This is used for displaying wasm
    /// program counters in backtraces as well as generating filenames/line
    /// numbers if so configured as well (and the original wasm module has DWARF
    /// debugging information present).
    pub fn generate_address_map(&mut self, generate: bool) -> &mut Self {
        self.tunables.generate_address_map = generate;
        self
    }

    /// Configures whether copy-on-write memory-mapped data is used to
    /// initialize a linear memory.
    ///
    /// Initializing linear memory via a copy-on-write mapping can drastically
    /// improve instantiation costs of a WebAssembly module because copying
    /// memory is deferred. Additionally if a page of memory is only ever read
    /// from WebAssembly and never written too then the same underlying page of
    /// data will be reused between all instantiations of a module meaning that
    /// if a module is instantiated many times this can lower the overall memory
    /// required needed to run that module.
    ///
    /// This feature is only applicable when a WebAssembly module meets specific
    /// criteria to be initialized in this fashion, such as:
    ///
    /// * Only memories defined in the module can be initialized this way.
    /// * Data segments for memory must use statically known offsets.
    /// * Data segments for memory must all be in-bounds.
    ///
    /// Modules which do not meet these criteria will fall back to
    /// initialization of linear memory based on copying memory.
    ///
    /// This feature of Wasmtime is also platform-specific:
    ///
    /// * Linux - this feature is supported for all instances of [`Module`].
    ///   Modules backed by an existing mmap (such as those created by
    ///   [`Module::deserialize_file`]) will reuse that mmap to cow-initialize
    ///   memory. Other instance of [`Module`] may use the `memfd_create`
    ///   syscall to create an initialization image to `mmap`.
    /// * Unix (not Linux) - this feature is only supported when loading modules
    ///   from a precompiled file via [`Module::deserialize_file`] where there
    ///   is a file descriptor to use to map data into the process. Note that
    ///   the module must have been compiled with this setting enabled as well.
    /// * Windows - there is no support for this feature at this time. Memory
    ///   initialization will always copy bytes.
    ///
    /// By default this option is enabled.
    ///
    /// [`Module::deserialize_file`]: crate::Module::deserialize_file
    /// [`Module`]: crate::Module
    pub fn memory_init_cow(&mut self, enable: bool) -> &mut Self {
        self.memory_init_cow = enable;
        self
    }

    /// A configuration option to force the usage of `memfd_create` on Linux to
    /// be used as the backing source for a module's initial memory image.
    ///
    /// When [`Config::memory_init_cow`] is enabled, which is enabled by
    /// default, module memory initialization images are taken from a module's
    /// original mmap if possible. If a precompiled module was loaded from disk
    /// this means that the disk's file is used as an mmap source for the
    /// initial linear memory contents. This option can be used to force, on
    /// Linux, that instead of using the original file on disk a new in-memory
    /// file is created with `memfd_create` to hold the contents of the initial
    /// image.
    ///
    /// This option can be used to avoid possibly loading the contents of memory
    /// from disk through a page fault. Instead with `memfd_create` the contents
    /// of memory are always in RAM, meaning that even page faults which
    /// initially populate a wasm linear memory will only work with RAM instead
    /// of ever hitting the disk that the original precompiled module is stored
    /// on.
    ///
    /// This option is disabled by default.
    pub fn force_memory_init_memfd(&mut self, enable: bool) -> &mut Self {
        self.force_memory_init_memfd = enable;
        self
    }

    /// Configures whether or not a coredump should be generated and attached to
    /// the anyhow::Error when a trap is raised.
    ///
    /// This option is disabled by default.
    pub fn coredump_on_trap(&mut self, enable: bool) -> &mut Self {
        self.coredump_on_trap = enable;
        self
    }

    /// Enables memory error checking for wasm programs.
    ///
    /// This option is disabled by default.
    #[cfg(any(feature = "cranelift", feature = "winch"))]
    pub fn wmemcheck(&mut self, enable: bool) -> &mut Self {
        self.wmemcheck = enable;
        self.compiler_config.wmemcheck = enable;
        self
    }

    /// Configures the "guaranteed dense image size" for copy-on-write
    /// initialized memories.
    ///
    /// When using the [`Config::memory_init_cow`] feature to initialize memory
    /// efficiently (which is enabled by default), compiled modules contain an
    /// image of the module's initial heap. If the module has a fairly sparse
    /// initial heap, with just a few data segments at very different offsets,
    /// this could result in a large region of zero bytes in the image. In
    /// other words, it's not very memory-efficient.
    ///
    /// We normally use a heuristic to avoid this: if less than half
    /// of the initialized range (first non-zero to last non-zero
    /// byte) of any memory in the module has pages with nonzero
    /// bytes, then we avoid creating a memory image for the entire module.
    ///
    /// However, if the embedder always needs the instantiation-time efficiency
    /// of copy-on-write initialization, and is otherwise carefully controlling
    /// parameters of the modules (for example, by limiting the maximum heap
    /// size of the modules), then it may be desirable to ensure a memory image
    /// is created even if this could go against the heuristic above. Thus, we
    /// add another condition: there is a size of initialized data region up to
    /// which we *always* allow a memory image. The embedder can set this to a
    /// known maximum heap size if they desire to always get the benefits of
    /// copy-on-write images.
    ///
    /// In the future we may implement a "best of both worlds"
    /// solution where we have a dense image up to some limit, and
    /// then support a sparse list of initializers beyond that; this
    /// would get most of the benefit of copy-on-write and pay the incremental
    /// cost of eager initialization only for those bits of memory
    /// that are out-of-bounds. However, for now, an embedder desiring
    /// fast instantiation should ensure that this setting is as large
    /// as the maximum module initial memory content size.
    ///
    /// By default this value is 16 MiB.
    pub fn memory_guaranteed_dense_image_size(&mut self, size_in_bytes: u64) -> &mut Self {
        self.memory_guaranteed_dense_image_size = size_in_bytes;
        self
    }

    pub(crate) fn validate(&self) -> Result<()> {
        if self.features.reference_types && !self.features.bulk_memory {
            bail!("feature 'reference_types' requires 'bulk_memory' to be enabled");
        }
        if self.features.threads && !self.features.bulk_memory {
            bail!("feature 'threads' requires 'bulk_memory' to be enabled");
        }
        #[cfg(feature = "async")]
        if self.async_support && self.max_wasm_stack > self.async_stack_size {
            bail!("max_wasm_stack size cannot exceed the async_stack_size");
        }
        if self.max_wasm_stack == 0 {
            bail!("max_wasm_stack size cannot be zero");
        }
        if self.tunables.static_memory_offset_guard_size
            < self.tunables.dynamic_memory_offset_guard_size
        {
            bail!("static memory guard size cannot be smaller than dynamic memory guard size");
        }
        #[cfg(not(feature = "wmemcheck"))]
        if self.wmemcheck {
            bail!("wmemcheck (memory checker) was requested but is not enabled in this build");
        }

        Ok(())
    }

    pub(crate) fn build_allocator(&self) -> Result<Box<dyn InstanceAllocator + Send + Sync>> {
        #[cfg(feature = "async")]
        let stack_size = self.async_stack_size;

        #[cfg(not(feature = "async"))]
        let stack_size = 0;

        match &self.allocation_strategy {
            InstanceAllocationStrategy::OnDemand => Ok(Box::new(OnDemandInstanceAllocator::new(
                self.mem_creator.clone(),
                stack_size,
            ))),
            #[cfg(feature = "pooling-allocator")]
            InstanceAllocationStrategy::Pooling(config) => {
                let mut config = config.config;
                config.stack_size = stack_size;
                Ok(Box::new(wasmtime_runtime::PoolingInstanceAllocator::new(
                    &config,
                    &self.tunables,
                )?))
            }
        }
    }

    pub(crate) fn build_profiler(&self) -> Result<Box<dyn ProfilingAgent>> {
        Ok(match self.profiling_strategy {
            ProfilingStrategy::PerfMap => profiling::new_perfmap()?,
            ProfilingStrategy::JitDump => profiling::new_jitdump()?,
            ProfilingStrategy::VTune => profiling::new_vtune()?,
            ProfilingStrategy::None => profiling::new_null(),
        })
    }

    #[cfg(any(feature = "cranelift", feature = "winch"))]
    pub(crate) fn build_compiler(mut self) -> Result<(Self, Box<dyn wasmtime_environ::Compiler>)> {
        let mut compiler = match self.compiler_config.strategy {
            #[cfg(feature = "cranelift")]
            Strategy::Auto => wasmtime_cranelift::builder(),
            #[cfg(all(feature = "winch", not(feature = "cranelift")))]
            Strategy::Auto => wasmtime_winch::builder(),
            #[cfg(feature = "cranelift")]
            Strategy::Cranelift => wasmtime_cranelift::builder(),
            #[cfg(not(feature = "cranelift"))]
            Strategy::Cranelift => bail!("cranelift support not compiled in"),
            #[cfg(feature = "winch")]
            Strategy::Winch => wasmtime_winch::builder(),
            #[cfg(not(feature = "winch"))]
            Strategy::Winch => bail!("winch support not compiled in"),
        };

        if let Some(target) = &self.compiler_config.target {
            compiler.target(target.clone())?;
        }

        if let Some(path) = &self.compiler_config.clif_dir {
            compiler.clif_dir(path)?;
        }

        // If probestack is enabled for a target, Wasmtime will always use the
        // inline strategy which doesn't require us to define a `__probestack`
        // function or similar.
        self.compiler_config
            .settings
            .insert("probestack_strategy".into(), "inline".into());

        let host = target_lexicon::Triple::host();
        let target = self
            .compiler_config
            .target
            .as_ref()
            .unwrap_or(&host)
            .clone();

        // On supported targets, we enable stack probing by default.
        // This is required on Windows because of the way Windows
        // commits its stacks, but it's also a good idea on other
        // platforms to ensure guard pages are hit for large frame
        // sizes.
        if probestack_supported(target.architecture) {
            self.compiler_config
                .flags
                .insert("enable_probestack".into());
        }

<<<<<<< HEAD
        if self.features.tail_call {
            ensure!(
                target.architecture != Architecture::S390x,
                "Tail calls are not supported on s390x yet: \
                 https://github.com/bytecodealliance/wasmtime/issues/6530"
            );
        }

        if self.native_unwind_info ||
             // Windows always needs unwind info, since it is part of the ABI.
             target.operating_system == target_lexicon::OperatingSystem::Windows
        {
=======
        if let Some(unwind_requested) = self.native_unwind_info {
            if !self
                .compiler_config
                .ensure_setting_unset_or_given("unwind_info", &unwind_requested.to_string())
            {
                bail!("incompatible settings requested for Cranelift and Wasmtime `unwind-info` settings");
            }
        }

        if target.operating_system == target_lexicon::OperatingSystem::Windows {
>>>>>>> a63c41a3
            if !self
                .compiler_config
                .ensure_setting_unset_or_given("unwind_info", "true")
            {
                bail!("`native_unwind_info` cannot be disabled on Windows");
            }
        }

        // We require frame pointers for correct stack walking, which is safety
        // critical in the presence of reference types, and otherwise it is just
        // really bad developer experience to get wrong.
        self.compiler_config
            .settings
            .insert("preserve_frame_pointers".into(), "true".into());

        // check for incompatible compiler options and set required values
        if self.features.reference_types {
            if !self
                .compiler_config
                .ensure_setting_unset_or_given("enable_safepoints", "true")
            {
                bail!("compiler option 'enable_safepoints' must be enabled when 'reference types' is enabled");
            }
        }

        if self.features.relaxed_simd && !self.features.simd {
            bail!("cannot disable the simd proposal but enable the relaxed simd proposal");
        }

        // Apply compiler settings and flags
        for (k, v) in self.compiler_config.settings.iter() {
            compiler.set(k, v)?;
        }
        for flag in self.compiler_config.flags.iter() {
            compiler.enable(flag)?;
        }

        if let Some(cache_store) = &self.compiler_config.cache_store {
            compiler.enable_incremental_compilation(cache_store.clone())?;
        }

        compiler.set_tunables(self.tunables.clone())?;
        compiler.wmemcheck(self.compiler_config.wmemcheck);

        Ok((self, compiler.build()?))
    }

    /// Internal setting for whether adapter modules for components will have
    /// extra WebAssembly instructions inserted performing more debug checks
    /// then are necessary.
    #[cfg(feature = "component-model")]
    pub fn debug_adapter_modules(&mut self, debug: bool) -> &mut Self {
        self.tunables.debug_adapter_modules = debug;
        self
    }

    /// Enables clif output when compiling a WebAssembly module.
    #[cfg(any(feature = "cranelift", feature = "winch"))]
    pub fn emit_clif(&mut self, path: &Path) -> &mut Self {
        self.compiler_config.clif_dir = Some(path.to_path_buf());
        self
    }

    /// Configures whether, when on macOS, Mach ports are used for exception
    /// handling instead of traditional Unix-based signal handling.
    ///
    /// WebAssembly traps in Wasmtime are implemented with native faults, for
    /// example a `SIGSEGV` will occur when a WebAssembly guest accesses
    /// out-of-bounds memory. Handling this can be configured to either use Unix
    /// signals or Mach ports on macOS. By default Mach ports are used.
    ///
    /// Mach ports enable Wasmtime to work by default with foreign
    /// error-handling systems such as breakpad which also use Mach ports to
    /// handle signals. In this situation Wasmtime will continue to handle guest
    /// faults gracefully while any non-guest faults will get forwarded to
    /// process-level handlers such as breakpad. Some more background on this
    /// can be found in #2456.
    ///
    /// A downside of using mach ports, however, is that they don't interact
    /// well with `fork()`. Forking a Wasmtime process on macOS will produce a
    /// child process that cannot successfully run WebAssembly. In this
    /// situation traditional Unix signal handling should be used as that's
    /// inherited and works across forks.
    ///
    /// If your embedding wants to use a custom error handler which leverages
    /// Mach ports and you additionally wish to `fork()` the process and use
    /// Wasmtime in the child process that's not currently possible. Please
    /// reach out to us if you're in this bucket!
    ///
    /// This option defaults to `true`, using Mach ports by default.
    pub fn macos_use_mach_ports(&mut self, mach_ports: bool) -> &mut Self {
        self.macos_use_mach_ports = mach_ports;
        self
    }
}

fn round_up_to_pages(val: u64) -> u64 {
    let page_size = wasmtime_runtime::page_size() as u64;
    debug_assert!(page_size.is_power_of_two());
    val.checked_add(page_size - 1)
        .map(|val| val & !(page_size - 1))
        .unwrap_or(u64::MAX / page_size + 1)
}

impl Default for Config {
    fn default() -> Config {
        Config::new()
    }
}

impl fmt::Debug for Config {
    fn fmt(&self, f: &mut fmt::Formatter) -> fmt::Result {
        let mut f = f.debug_struct("Config");
        f.field("debug_info", &self.tunables.generate_native_debuginfo)
            .field("parse_wasm_debuginfo", &self.tunables.parse_wasm_debuginfo)
            .field("wasm_threads", &self.features.threads)
            .field("wasm_reference_types", &self.features.reference_types)
            .field(
                "wasm_function_references",
                &self.features.function_references,
            )
            .field("wasm_bulk_memory", &self.features.bulk_memory)
            .field("wasm_simd", &self.features.simd)
            .field("wasm_relaxed_simd", &self.features.relaxed_simd)
            .field("wasm_multi_value", &self.features.multi_value)
            .field(
                "static_memory_maximum_size",
                &(u64::from(self.tunables.static_memory_bound)
                    * u64::from(wasmtime_environ::WASM_PAGE_SIZE)),
            )
            .field(
                "static_memory_guard_size",
                &self.tunables.static_memory_offset_guard_size,
            )
            .field(
                "dynamic_memory_guard_size",
                &self.tunables.dynamic_memory_offset_guard_size,
            )
            .field(
                "guard_before_linear_memory",
                &self.tunables.guard_before_linear_memory,
            )
            .field("parallel_compilation", &self.parallel_compilation);
        #[cfg(any(feature = "cranelift", feature = "winch"))]
        {
            f.field("compiler_config", &self.compiler_config);
        }
        f.finish()
    }
}

/// Possible Compilation strategies for a wasm module.
///
/// This is used as an argument to the [`Config::strategy`] method.
#[non_exhaustive]
#[derive(Clone, Debug, Copy)]
pub enum Strategy {
    /// An indicator that the compilation strategy should be automatically
    /// selected.
    ///
    /// This is generally what you want for most projects and indicates that the
    /// `wasmtime` crate itself should make the decision about what the best
    /// code generator for a wasm module is.
    ///
    /// Currently this always defaults to Cranelift, but the default value may
    /// change over time.
    Auto,

    /// Currently the default backend, Cranelift aims to be a reasonably fast
    /// code generator which generates high quality machine code.
    Cranelift,

    /// A baseline compiler for WebAssembly, currently under active development and not ready for
    /// production applications.
    Winch,
}

/// Possible optimization levels for the Cranelift codegen backend.
#[non_exhaustive]
#[derive(Clone, Debug, Serialize, Deserialize, Eq, PartialEq)]
pub enum OptLevel {
    /// No optimizations performed, minimizes compilation time by disabling most
    /// optimizations.
    None,
    /// Generates the fastest possible code, but may take longer.
    Speed,
    /// Similar to `speed`, but also performs transformations aimed at reducing
    /// code size.
    SpeedAndSize,
}

/// Select which profiling technique to support.
#[derive(Debug, Clone, Copy, PartialEq)]
pub enum ProfilingStrategy {
    /// No profiler support.
    None,

    /// Collect function name information as the "perf map" file format, used with `perf` on Linux.
    PerfMap,

    /// Collect profiling info for "jitdump" file format, used with `perf` on
    /// Linux.
    JitDump,

    /// Collect profiling info using the "ittapi", used with `VTune` on Linux.
    VTune,
}

/// Select how wasm backtrace detailed information is handled.
#[derive(Debug, Clone, Copy)]
pub enum WasmBacktraceDetails {
    /// Support is unconditionally enabled and wasmtime will parse and read
    /// debug information.
    Enable,

    /// Support is disabled, and wasmtime will not parse debug information for
    /// backtrace details.
    Disable,

    /// Support for backtrace details is conditional on the
    /// `WASMTIME_BACKTRACE_DETAILS` environment variable.
    Environment,
}

/// Configuration options used with [`InstanceAllocationStrategy::Pooling`] to
/// change the behavior of the pooling instance allocator.
///
/// This structure has a builder-style API in the same manner as [`Config`] and
/// is configured with [`Config::allocation_strategy`].
#[cfg(feature = "pooling-allocator")]
#[derive(Debug, Clone, Default)]
pub struct PoolingAllocationConfig {
    config: wasmtime_runtime::PoolingInstanceAllocatorConfig,
}

#[cfg(feature = "pooling-allocator")]
impl PoolingAllocationConfig {
    /// Configures the maximum number of "unused warm slots" to retain in the
    /// pooling allocator.
    ///
    /// The pooling allocator operates over slots to allocate from, and each
    /// slot is considered "cold" if it's never been used before or "warm" if
    /// it's been used by some module in the past. Slots in the pooling
    /// allocator additionally track an "affinity" flag to a particular core
    /// wasm module. When a module is instantiated into a slot then the slot is
    /// considered affine to that module, even after the instance has been
    /// dealloocated.
    ///
    /// When a new instance is created then a slot must be chosen, and the
    /// current algorithm for selecting a slot is:
    ///
    /// * If there are slots that are affine to the module being instantiated,
    ///   then the most recently used slot is selected to be allocated from.
    ///   This is done to improve reuse of resources such as memory mappings and
    ///   additionally try to benefit from temporal locality for things like
    ///   caches.
    ///
    /// * Otherwise if there are more than N affine slots to other modules, then
    ///   one of those affine slots is chosen to be allocated. The slot chosen
    ///   is picked on a least-recently-used basis.
    ///
    /// * Finally, if there are less than N affine slots to other modules, then
    ///   the non-affine slots are allocated from.
    ///
    /// This setting, `max_unused_warm_slots`, is the value for N in the above
    /// algorithm. The purpose of this setting is to have a knob over the RSS
    /// impact of "unused slots" for a long-running wasm server.
    ///
    /// If this setting is set to 0, for example, then affine slots are
    /// aggressively resused on a least-recently-used basis. A "cold" slot is
    /// only used if there are no affine slots available to allocate from. This
    /// means that the set of slots used over the lifetime of a program is the
    /// same as the maximum concurrent number of wasm instances.
    ///
    /// If this setting is set to infinity, however, then cold slots are
    /// prioritized to be allocated from. This means that the set of slots used
    /// over the lifetime of a program will approach
    /// [`PoolingAllocationConfig::total_memories`], or the maximum number of
    /// slots in the pooling allocator.
    ///
    /// Wasmtime does not aggressively decommit all resources associated with a
    /// slot when the slot is not in use. For example the
    /// [`PoolingAllocationConfig::linear_memory_keep_resident`] option can be
    /// used to keep memory associated with a slot, even when it's not in use.
    /// This means that the total set of used slots in the pooling instance
    /// allocator can impact the overall RSS usage of a program.
    ///
    /// The default value for this option is `100`.
    pub fn max_unused_warm_slots(&mut self, max: u32) -> &mut Self {
        self.config.max_unused_warm_slots = max;
        self
    }

    /// Configures whether or not stacks used for async futures are reset to
    /// zero after usage.
    ///
    /// When the [`async_support`](Config::async_support) method is enabled for
    /// Wasmtime and the [`call_async`] variant
    /// of calling WebAssembly is used then Wasmtime will create a separate
    /// runtime execution stack for each future produced by [`call_async`].
    /// During the deallocation process Wasmtime won't by default reset the
    /// contents of the stack back to zero.
    ///
    /// When this option is enabled it can be seen as a defense-in-depth
    /// mechanism to reset a stack back to zero. This is not required for
    /// correctness and can be a costly operation in highly concurrent
    /// environments due to modifications of the virtual address space requiring
    /// process-wide synchronization.
    ///
    /// This option defaults to `false`.
    ///
    /// [`call_async`]: crate::TypedFunc::call_async
    #[cfg(feature = "async")]
    #[cfg_attr(nightlydoc, doc(cfg(feature = "async")))]
    pub fn async_stack_zeroing(&mut self, enable: bool) -> &mut Self {
        self.config.async_stack_zeroing = enable;
        self
    }

    /// How much memory, in bytes, to keep resident for async stacks allocated
    /// with the pooling allocator.
    ///
    /// When [`PoolingAllocationConfig::async_stack_zeroing`] is enabled then
    /// Wasmtime will reset the contents of async stacks back to zero upon
    /// deallocation. This option can be used to perform the zeroing operation
    /// with `memset` up to a certain threshold of bytes instead of using system
    /// calls to reset the stack to zero.
    ///
    /// Note that when using this option the memory with async stacks will
    /// never be decommitted.
    #[cfg(feature = "async")]
    #[cfg_attr(nightlydoc, doc(cfg(feature = "async")))]
    pub fn async_stack_keep_resident(&mut self, size: usize) -> &mut Self {
        let size = round_up_to_pages(size as u64) as usize;
        self.config.async_stack_keep_resident = size;
        self
    }

    /// How much memory, in bytes, to keep resident for each linear memory
    /// after deallocation.
    ///
    /// This option is only applicable on Linux and has no effect on other
    /// platforms.
    ///
    /// By default Wasmtime will use `madvise` to reset the entire contents of
    /// linear memory back to zero when a linear memory is deallocated. This
    /// option can be used to use `memset` instead to set memory back to zero
    /// which can, in some configurations, reduce the number of page faults
    /// taken when a slot is reused.
    pub fn linear_memory_keep_resident(&mut self, size: usize) -> &mut Self {
        let size = round_up_to_pages(size as u64) as usize;
        self.config.linear_memory_keep_resident = size;
        self
    }

    /// How much memory, in bytes, to keep resident for each table after
    /// deallocation.
    ///
    /// This option is only applicable on Linux and has no effect on other
    /// platforms.
    ///
    /// This option is the same as
    /// [`PoolingAllocationConfig::linear_memory_keep_resident`] except that it
    /// is applicable to tables instead.
    pub fn table_keep_resident(&mut self, size: usize) -> &mut Self {
        let size = round_up_to_pages(size as u64) as usize;
        self.config.table_keep_resident = size;
        self
    }

    /// The maximum number of concurrent component instances supported (default
    /// is `1000`).
    ///
    /// This provides an upper-bound on the total size of component
    /// metadata-related allocations, along with
    /// [`PoolingAllocationConfig::max_component_instance_size`]. The upper bound is
    ///
    /// ```text
    /// total_component_instances * max_component_instance_size
    /// ```
    ///
    /// where `max_component_instance_size` is rounded up to the size and alignment
    /// of the internal representation of the metadata.
    pub fn total_component_instances(&mut self, count: u32) -> &mut Self {
        self.config.limits.total_component_instances = count;
        self
    }

    /// The maximum size, in bytes, allocated for a component instance's
    /// `VMComponentContext` metadata.
    ///
    /// The [`wasmtime::component::Instance`][crate::component::Instance] type
    /// has a static size but its internal `VMComponentContext` is dynamically
    /// sized depending on the component being instantiated. This size limit
    /// loosely correlates to the size of the component, taking into account
    /// factors such as:
    ///
    /// * number of lifted and lowered functions,
    /// * number of memories
    /// * number of inner instances
    /// * number of resources
    ///
    /// If the allocated size per instance is too small then instantiation of a
    /// module will fail at runtime with an error indicating how many bytes were
    /// needed.
    ///
    /// The default value for this is 1MiB.
    ///
    /// This provides an upper-bound on the total size of component
    /// metadata-related allocations, along with
    /// [`PoolingAllocationConfig::total_component_instances`]. The upper bound is
    ///
    /// ```text
    /// total_component_instances * max_component_instance_size
    /// ```
    ///
    /// where `max_component_instance_size` is rounded up to the size and alignment
    /// of the internal representation of the metadata.
    pub fn max_component_instance_size(&mut self, size: usize) -> &mut Self {
        self.config.limits.component_instance_size = size;
        self
    }

    /// The maximum number of core instances a single component may contain
    /// (default is `20`).
    ///
    /// This method (along with
    /// [`PoolingAllocationConfig::max_memories_per_component`],
    /// [`PoolingAllocationConfig::max_tables_per_component`], and
    /// [`PoolingAllocationConfig::max_component_instance_size`]) allows you to cap
    /// the amount of resources a single component allocation consumes.
    ///
    /// If a component will instantiate more core instances than `count`, then
    /// the component will fail to instantiate.
    pub fn max_core_instances_per_component(&mut self, count: u32) -> &mut Self {
        self.config.limits.max_core_instances_per_component = count;
        self
    }

    /// The maximum number of Wasm linear memories that a single component may
    /// transitively contain (default is `20`).
    ///
    /// This method (along with
    /// [`PoolingAllocationConfig::max_core_instances_per_component`],
    /// [`PoolingAllocationConfig::max_tables_per_component`], and
    /// [`PoolingAllocationConfig::max_component_instance_size`]) allows you to cap
    /// the amount of resources a single component allocation consumes.
    ///
    /// If a component transitively contains more linear memories than `count`,
    /// then the component will fail to instantiate.
    pub fn max_memories_per_component(&mut self, count: u32) -> &mut Self {
        self.config.limits.max_memories_per_component = count;
        self
    }

    /// The maximum number of tables that a single component may transitively
    /// contain (default is `20`).
    ///
    /// This method (along with
    /// [`PoolingAllocationConfig::max_core_instances_per_component`],
    /// [`PoolingAllocationConfig::max_memories_per_component`],
    /// [`PoolingAllocationConfig::max_component_instance_size`]) allows you to cap
    /// the amount of resources a single component allocation consumes.
    ///
    /// If a component will transitively contains more tables than `count`, then
    /// the component will fail to instantiate.
    pub fn max_tables_per_component(&mut self, count: u32) -> &mut Self {
        self.config.limits.max_tables_per_component = count;
        self
    }

    /// The maximum number of concurrent Wasm linear memories supported (default
    /// is `1000`).
    ///
    /// This value has a direct impact on the amount of memory allocated by the pooling
    /// instance allocator.
    ///
    /// The pooling instance allocator allocates a memory pool, where each entry
    /// in the pool contains the reserved address space for each linear memory
    /// supported by an instance.
    ///
    /// The memory pool will reserve a large quantity of host process address
    /// space to elide the bounds checks required for correct WebAssembly memory
    /// semantics. Even with 64-bit address spaces, the address space is limited
    /// when dealing with a large number of linear memories.
    ///
    /// For example, on Linux x86_64, the userland address space limit is 128
    /// TiB. That might seem like a lot, but each linear memory will *reserve* 6
    /// GiB of space by default.
    pub fn total_memories(&mut self, count: u32) -> &mut Self {
        self.config.limits.total_memories = count;
        self
    }

    /// The maximum number of concurrent tables supported (default is `1000`).
    ///
    /// This value has a direct impact on the amount of memory allocated by the
    /// pooling instance allocator.
    ///
    /// The pooling instance allocator allocates a table pool, where each entry
    /// in the pool contains the space needed for each WebAssembly table
    /// supported by an instance (see `table_elements` to control the size of
    /// each table).
    pub fn total_tables(&mut self, count: u32) -> &mut Self {
        self.config.limits.total_tables = count;
        self
    }

    /// The maximum number of execution stacks allowed for asynchronous
    /// execution, when enabled (default is `1000`).
    ///
    /// This value has a direct impact on the amount of memory allocated by the
    /// pooling instance allocator.
    #[cfg(feature = "async")]
    pub fn total_stacks(&mut self, count: u32) -> &mut Self {
        self.config.limits.total_stacks = count;
        self
    }

    /// The maximum number of concurrent core instances supported (default is
    /// `1000`).
    ///
    /// This provides an upper-bound on the total size of core instance
    /// metadata-related allocations, along with
    /// [`PoolingAllocationConfig::max_core_instance_size`]. The upper bound is
    ///
    /// ```text
    /// total_core_instances * max_core_instance_size
    /// ```
    ///
    /// where `max_core_instance_size` is rounded up to the size and alignment of
    /// the internal representation of the metadata.
    pub fn total_core_instances(&mut self, count: u32) -> &mut Self {
        self.config.limits.total_core_instances = count;
        self
    }

    /// The maximum size, in bytes, allocated for a core instance's `VMContext`
    /// metadata.
    ///
    /// The [`Instance`][crate::Instance] type has a static size but its
    /// `VMContext` metadata is dynamically sized depending on the module being
    /// instantiated. This size limit loosely correlates to the size of the Wasm
    /// module, taking into account factors such as:
    ///
    /// * number of functions
    /// * number of globals
    /// * number of memories
    /// * number of tables
    /// * number of function types
    ///
    /// If the allocated size per instance is too small then instantiation of a
    /// module will fail at runtime with an error indicating how many bytes were
    /// needed.
    ///
    /// The default value for this is 1MiB.
    ///
    /// This provides an upper-bound on the total size of core instance
    /// metadata-related allocations, along with
    /// [`PoolingAllocationConfig::total_core_instances`]. The upper bound is
    ///
    /// ```text
    /// total_core_instances * max_core_instance_size
    /// ```
    ///
    /// where `max_core_instance_size` is rounded up to the size and alignment of
    /// the internal representation of the metadata.
    pub fn max_core_instance_size(&mut self, size: usize) -> &mut Self {
        self.config.limits.core_instance_size = size;
        self
    }

    /// The maximum number of defined tables for a core module (default is `1`).
    ///
    /// This value controls the capacity of the `VMTableDefinition` table in
    /// each instance's `VMContext` structure.
    ///
    /// The allocated size of the table will be `tables *
    /// sizeof(VMTableDefinition)` for each instance regardless of how many
    /// tables are defined by an instance's module.
    pub fn max_tables_per_module(&mut self, tables: u32) -> &mut Self {
        self.config.limits.max_tables_per_module = tables;
        self
    }

    /// The maximum table elements for any table defined in a module (default is
    /// `10000`).
    ///
    /// If a table's minimum element limit is greater than this value, the
    /// module will fail to instantiate.
    ///
    /// If a table's maximum element limit is unbounded or greater than this
    /// value, the maximum will be `table_elements` for the purpose of any
    /// `table.grow` instruction.
    ///
    /// This value is used to reserve the maximum space for each supported
    /// table; table elements are pointer-sized in the Wasmtime runtime.
    /// Therefore, the space reserved for each instance is `tables *
    /// table_elements * sizeof::<*const ()>`.
    pub fn table_elements(&mut self, elements: u32) -> &mut Self {
        self.config.limits.table_elements = elements;
        self
    }

    /// The maximum number of defined linear memories for a module (default is
    /// `1`).
    ///
    /// This value controls the capacity of the `VMMemoryDefinition` table in
    /// each core instance's `VMContext` structure.
    ///
    /// The allocated size of the table will be `memories *
    /// sizeof(VMMemoryDefinition)` for each core instance regardless of how
    /// many memories are defined by the core instance's module.
    pub fn max_memories_per_module(&mut self, memories: u32) -> &mut Self {
        self.config.limits.max_memories_per_module = memories;
        self
    }

    /// The maximum number of Wasm pages for any linear memory defined in a
    /// module (default is `160`).
    ///
    /// The default of `160` means at most 10 MiB of host memory may be
    /// committed for each instance.
    ///
    /// If a memory's minimum page limit is greater than this value, the module
    /// will fail to instantiate.
    ///
    /// If a memory's maximum page limit is unbounded or greater than this
    /// value, the maximum will be `memory_pages` for the purpose of any
    /// `memory.grow` instruction.
    ///
    /// This value is used to control the maximum accessible space for each
    /// linear memory of a core instance.
    ///
    /// The reservation size of each linear memory is controlled by the
    /// `static_memory_maximum_size` setting and this value cannot exceed the
    /// configured static memory maximum size.
    pub fn memory_pages(&mut self, pages: u64) -> &mut Self {
        self.config.limits.memory_pages = pages;
        self
    }
}

pub(crate) fn probestack_supported(arch: Architecture) -> bool {
    matches!(
        arch,
        Architecture::X86_64 | Architecture::Aarch64(_) | Architecture::Riscv64(_)
    )
}<|MERGE_RESOLUTION|>--- conflicted
+++ resolved
@@ -1644,7 +1644,6 @@
                 .insert("enable_probestack".into());
         }
 
-<<<<<<< HEAD
         if self.features.tail_call {
             ensure!(
                 target.architecture != Architecture::S390x,
@@ -1653,11 +1652,6 @@
             );
         }
 
-        if self.native_unwind_info ||
-             // Windows always needs unwind info, since it is part of the ABI.
-             target.operating_system == target_lexicon::OperatingSystem::Windows
-        {
-=======
         if let Some(unwind_requested) = self.native_unwind_info {
             if !self
                 .compiler_config
@@ -1668,7 +1662,6 @@
         }
 
         if target.operating_system == target_lexicon::OperatingSystem::Windows {
->>>>>>> a63c41a3
             if !self
                 .compiler_config
                 .ensure_setting_unset_or_given("unwind_info", "true")
